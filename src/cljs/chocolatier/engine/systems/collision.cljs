--- conflicted
+++ resolved
@@ -57,17 +57,7 @@
       accum
       (recur
        (rest entities)
-<<<<<<< HEAD
        (reduce into accum
-               (for [other-entity entities
-                     :let [entity (first entities)]
-                     :when (and (not= entity other-entity)
-                                (collision? entity other-entity))]
-                 ;; Emit a message for both entities that collided
-                 [(ev/mk-event {:colliding? true} :collision (:id entity))
-                  (ev/mk-event {:colliding? true} :collision (:id other-entity))]))))))
-=======
-       (apply concat accum
               (for [other-entity entities
                     :let [entity (first entities)]
                     :when (and (not= entity other-entity)
@@ -75,7 +65,6 @@
                 ;; Emit a message for both entities that collided
                 [(ev/mk-event {:colliding? true} [:collision (:id entity)])
                  (ev/mk-event {:colliding? true} [:collision (:id other-entity)])]))))))
->>>>>>> 30f41e86
 
 (defn narrow-collision-system
   "Performs narrow collision detection between entities in each cell of the spatial
