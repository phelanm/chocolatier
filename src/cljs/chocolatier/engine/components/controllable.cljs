(ns chocolatier.engine.components.controllable
  (:require [chocolatier.utils.logging :as log]
            [chocolatier.engine.ces :as ces]
            [chocolatier.engine.systems.events :as ev]))


(defn include-input-state
  "State parsing function. Returns a vector of input-state, component-state
   component-id and entity-id"
  [state component-id entity-id]
  (let [input-state (-> state :game :input)
        component-state (ces/get-component-state state component-id entity-id)
        inbox (ev/get-subscribed-events state entity-id)]
    [input-state component-state component-id entity-id inbox]))

(def move-rate 4)

(def keycode->interaction
  {:W {:action :walk :direction :up :offset-y (* 1 move-rate)}
   :S {:action :walk :direction :down :offset-y (* -1 move-rate)}
   :A {:action :walk :direction :left :offset-x (* 1 move-rate)}
   :D {:action :walk :direction :right :offset-x (* -1 move-rate)}
   ;; TODO this causes a compiler error with optimizations advanced
   ;; :¿ {:action :attack}
   :B {:action :replay}})

;; FIX The output of the interaction hashmap is non-deterministic
;; because it is iterating through a hashmap where ordering is not
;; guaranteed. Need to iterate through only the accepted keycodes and
;; check if the input-state shows the key is "on". That way order is
;; controlled by the caller
(defn input->interaction
  "Returns a hashmap of the intended interactions based on user input.
   There can be only one direction and action, last pressed key wins.
   Keys:
   - offset-x/y: movement x/y in pixels
   - direction: direction the player is facing
   - action: the action based on the input"
  [input-state]
  (loop [out {}, input-seq (seq input-state)]
    (if (empty? input-seq)
      out
      (let [[k v] (first input-seq)
            out (if (= v "on")
                  (if-let [interaction (k keycode->interaction)]
                    (into out interaction) out)
                  out)]
        (recur out (rest input-seq))))))

(defn react-to-input
  [input-state component-state component-id entity-id inbox]
  (let [prev-direction (or (:direction component-state) :down)
        {:keys [action direction offset-x offset-y]} (input->interaction input-state)
        ;; Default to standing
        action (if-not action :stand action)
        ;; Default to prev direction
        direction (if-not direction prev-direction direction)
        events (cond->
<<<<<<< HEAD
                   []
                 (= action :replay)
                 (conj (ev/mk-event {:replay? true} :replay))
                 (= action :attack)
                 (conj (ev/mk-event {:action action :direction direction}
                                    :action entity-id))
                 (= action :walk)
                 (into [(ev/mk-event {:offset-x offset-x :offset-y offset-y}
                                     :move-change entity-id)
                        (ev/mk-event {:action action :direction direction}
                                     :action entity-id)])
                 (= action :stand)
                 (conj (ev/mk-event {:action action :direction direction}
                                    :action entity-id)))
=======
                []
                (= action :replay)
                (conj (ev/mk-event {:replay? true} [:replay]))
                (= action :attack)
                (conj (ev/mk-event {:action action :direction direction}
                                   [:action entity-id]))
                (= action :walk)
                (concat [(ev/mk-event {:offset-x offset-x :offset-y offset-y}
                                      [:move-change entity-id])
                         (ev/mk-event {:action action :direction direction}
                                      [:action entity-id])])
                (= action :stand)
                (conj (ev/mk-event {:action action :direction direction}
                                   [:action entity-id])))
>>>>>>> 30f41e86
        updated-state (assoc component-state :action action :direction direction)]
    (if (empty? events)
      updated-state
      [updated-state events])))<|MERGE_RESOLUTION|>--- conflicted
+++ resolved
@@ -56,22 +56,6 @@
         ;; Default to prev direction
         direction (if-not direction prev-direction direction)
         events (cond->
-<<<<<<< HEAD
-                   []
-                 (= action :replay)
-                 (conj (ev/mk-event {:replay? true} :replay))
-                 (= action :attack)
-                 (conj (ev/mk-event {:action action :direction direction}
-                                    :action entity-id))
-                 (= action :walk)
-                 (into [(ev/mk-event {:offset-x offset-x :offset-y offset-y}
-                                     :move-change entity-id)
-                        (ev/mk-event {:action action :direction direction}
-                                     :action entity-id)])
-                 (= action :stand)
-                 (conj (ev/mk-event {:action action :direction direction}
-                                    :action entity-id)))
-=======
                 []
                 (= action :replay)
                 (conj (ev/mk-event {:replay? true} [:replay]))
@@ -79,14 +63,13 @@
                 (conj (ev/mk-event {:action action :direction direction}
                                    [:action entity-id]))
                 (= action :walk)
-                (concat [(ev/mk-event {:offset-x offset-x :offset-y offset-y}
+                (into [(ev/mk-event {:offset-x offset-x :offset-y offset-y}
                                       [:move-change entity-id])
                          (ev/mk-event {:action action :direction direction}
                                       [:action entity-id])])
                 (= action :stand)
                 (conj (ev/mk-event {:action action :direction direction}
                                    [:action entity-id])))
->>>>>>> 30f41e86
         updated-state (assoc component-state :action action :direction direction)]
     (if (empty? events)
       updated-state
